--- conflicted
+++ resolved
@@ -108,12 +108,9 @@
 
         double solarUsed;
         double solarExport;
-<<<<<<< HEAD
        
         logger.info("HomeOccupancyDuringWorkHours: {}", 
             String.format ("%B",request.isHomeOccupancyDuringWorkHours()));
-=======
->>>>>>> 2317c3c6
 
         if (request.isHomeOccupancyDuringWorkHours() == true) {
             solarUsed = solarGen * AT_HOME_SOLAR_SELF_USE_PERCENTAGE;
